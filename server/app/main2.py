--- conflicted
+++ resolved
@@ -231,11 +231,8 @@
             )
         
         session_id = session.id
-<<<<<<< HEAD
         # Use the actual session variables, don't override them
         user_id = request.user_id
-=======
->>>>>>> e3127565
         
         logger.info(f"User Query: '{request.new_message}'")
         
