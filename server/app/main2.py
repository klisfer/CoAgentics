--- conflicted
+++ resolved
@@ -14,7 +14,7 @@
 from fastapi.middleware.cors import CORSMiddleware
 
 from typing import Optional, Dict, Any, List
-from app.utils.timing import start_request_timing, time_operation, log_timing_summary
+from utils.timing import start_request_timing, time_operation, log_timing_summary
 
 from dotenv import load_dotenv
 from google.genai import types
@@ -32,12 +32,12 @@
 from google.adk.agents import LlmAgent
 from google.adk.tools.agent_tool import AgentTool
 from google.adk.tools import google_search
-from app.financial_advisor import prompt
-from app.financial_advisor.sub_agents.tax_assistant import tax_consultant_agent
-from app.financial_advisor.sub_agents.investment_assistant import investment_advisor_agent
-from app.financial_advisor.sub_agents.insurance_assistant import insurance_advisor_agent
-from app.financial_advisor.sub_agents.finance_genie_assistant import web_search_agent
-from app.services.context.vertex_ai_session_manager import vertex_ai_manager, VertexAIManager
+from financial_advisor import prompt
+from financial_advisor.sub_agents.tax_assistant import tax_consultant_agent
+from financial_advisor.sub_agents.investment_assistant import investment_advisor_agent
+from financial_advisor.sub_agents.insurance_assistant import insurance_advisor_agent
+from financial_advisor.sub_agents.finance_genie_assistant import web_search_agent
+from services.context.vertex_ai_session_manager import vertex_ai_manager, VertexAIManager
 from google.adk.runners import Runner
 
 MODEL = "gemini-2.5-pro"
@@ -300,14 +300,10 @@
         logger.info("Attempting to connect to Fi MCP server...")
         
         # Try StreamableHTTPConnectionParams first
-        mcp_server_url = os.environ.get("MCP_SERVER_URL", "http://localhost:8080/mcp/stream")
-        logger.info(f"Connecting to MCP server at: {mcp_server_url}")
+        #mcp_server_url = os.environ.get("MCP_SERVER_URL", "http://localhost:8080/mcp/stream")
+        #logger.info(f"Connecting to MCP server at: {mcp_server_url}")
         connection_params = StreamableHTTPConnectionParams(
-<<<<<<< HEAD
             url="https://fi-mcp-server-978710537953.us-central1.run.app/mcp/stream"
-=======
-            url=mcp_server_url
->>>>>>> b487d996
         )
         
         # Create the MCPToolset with timeout
